"""
Generate a checkerboard tomography model from an existing tomography .xyz file
For use with Specfem3D Cartesian.
"""
import os
import numpy as np
from scipy import signal
import matplotlib.pyplot as plt

plt.rcParams['image.cmap'] = 'seismic'


def xyz_reader(xyz_fid, save=True):
    """
    read .xyz file used as input for specfem and return information
    header parsing specifically related to specfem
    data is delineated as :
    x, y, z, vp[m/s], vs[m/s], rho[kg/m**3], Qp, Qs
    -origin and endpoints are the coordinates in meters
    -spacing given in units of meters for UTM projections
    -nx, ny, nz = [(end_x - orig_x)/spacing_x] + 1
    :type xyz_fid: str
    :param xyz_fid: file to read in
    :type save: bool
    :param save: to save the read files into numpy arrays
    :rtype header: dict
    :return header: a dictionary with relevant header informadtion
    :rtype data: np.ndarray
    :return data: all the data contained in the xyz file
    """
    if os.path.exists(xyz_fid + ".npy") and os.path.exists(xyz_fid + ".npz"):
        print("numpy data and header exist")
        header = np.load(xyz_fid + ".npz")
        data = np.load(xyz_fid + ".npy")
    elif os.path.exists(xyz_fid + ".npy"):
        print("numpy data exists, parsing header")
        data = np.load(xyz_fid + ".npy")
        header = parse_data_to_header(data)
        np.savez(xyz_fid, **header)  # save header in .npz
    else:
        print("no numpy files exist, reading xyz file")
        with open(xyz_fid) as f:
            lines = f.readlines()

            # parse the header and make sure the values are floats
            orig_x, orig_y, orig_z, end_x, end_y, end_z = \
                [float(_) for _ in lines[0].strip().split()]
            spacing_x, spacing_y, spacing_z = \
                [float(_) for _ in lines[1].strip().split()]
            nx, ny, nz = [float(_) for _ in lines[2].strip().split()]
            vp_min, vp_max, vs_min, vs_max, rho_min, rho_max = \
                [float(_) for _ in lines[3].strip().split()]

            header = {"orig_x": orig_x, "orig_y": orig_y, "orig_z": orig_z,
                      "end_x": end_x, "end_y": end_y, "end_z": end_z,
                      "spacing_x": spacing_x, "spacing_y": spacing_y,
                      "spacing_z": spacing_z, "nx": nx, "ny": ny, "nz": nz,
                      "vp_min": vp_min, "vp_max": vp_max, "vs_min": vs_min,
                      "vs_max": vs_max, "rho_min": rho_min, "rho_max": rho_max,
                      }

            data = np.array([_.strip().split() for _ in lines[4:]], dtype=float)
            if save:
                np.save(xyz_fid, data)  # save data in .npy
                np.savez(xyz_fid, **header)  # save header in .npz

    return header, data


def checkerboardiphy(xyz_fid, spacing_x, spacing_y=None, checker_z=None,
                     perturbation=0.02, mode="apply", apply_to=None, 
                     invert=False, zero_values=None, taper_signal=None, 
                     no_incompletes=True, plot_fid=None, invert=False, 
                     **kwargs):
    """
    Read in the data from an XYZ tomography file and create a checkerboard
    overlay which has +/- {perturbation} checkers overlain on the tomography
    file. The checkers also include tapering so that there are no sharp
    transitions inside the checkerboard

    :type xyz_fid: str
    :param xyz_fid: path to file to read
    :type spacing_x: float
    :param spacing_x: spacing in meters for the x direction
    :type spacing_y: float
    :param spacing_x: spacing in meters for the y direction, optional,
        will default to spacing_x if not given
    :type checker_z: dict of floats
    :param checker_z: {"origin": starting depth for depth checkering in meters,
                       "spacing": spacing in meters of depth checkers}
    :type perturbation: float
    :param perturbation: perturbation to give to checkers
    :type mode: str
    :param mode: 'apply' - apply the given perturbation to the given velocity
        model to generate a perturbed 'target' velocity model
        'extract' - extract the given perturbations leaving the intermediate
            spaces as 0's to create a point spread function checkerboard
        'return' - simply return the value of the perturbation [0, 1] without
            any reference to the input model
    :type apply_to: list of str
    :param apply_to: define which parameters to apply the checkerboard to.
        acceptable values: vp, vs, rho, qp, qs. By default, vp, vs.
    :type invert: bool
    :param invert: if True, start the checkering on a negative perturbation 
        rather than positive. Defaults to False
    :type zero_values: list of float
    :param zero_values: Allow choosing what the base values of the perturbation
        are. Default zero but SPECFEM doesnt like zero velocity so you can
        choose any value
    :type taper_signal: scipy.signal.function
    :param taper_signal: scipy signal to taper checkers by
    :type no_incompletes: bool  
    :param no_incompletes: if True, only create a checker if it doesnt cut off
    :type plot_fid: bool
    :param plot_fid: plot the overlay for confirmation
    :return:
    """
    # Pre-defined indices in the data array
    apply_dict = {"vp": 3, "vs": 4, "rho": 5, "qp": 6, "qs": 7}
    if not apply_to:
        apply_to = ["vp", "vs"]
    if not zero_values:
        zero_values = np.zeros(len(apply_to))

    if not spacing_y:
        spacing_y = spacing_x

    # Read in the data
    header, data = xyz_reader(xyz_fid=xyz_fid, save=True)

    # Scipy signal kwargs
    if "std" in kwargs:
        std_x = kwargs["std"] / header["spacing_x"]
        std_y = kwargs["std"] / header["spacing_y"]

    # Initialize starting values
    checker_overlay = np.zeros(len(data))
    x = 1
    if invert:
        x *= -1

    print(xyz_fid)
    # Loop through the x-axis, setting left and right boundaries
    for x_left in np.arange(header["orig_x"], header["end_x"], spacing_x):
        y = 1
        print(f"x_left: {x_left:.3E}/{header['end_x']:.3E}\t{x:+d}")
        x_right = x_left + spacing_x
        
        # Do not create incomplete checkers
        if no_incompletes and (x_right > header["end_x"]):
            continue

        # Create the tapered checker for a given checker defined by bounds
        x_checker = np.arange(x_left, x_right, header["spacing_x"])
        if "std" in kwargs:
            kwargs["std"] = std_x
        x_window = taper_signal(len(x_checker), **kwargs)

        # Loop through the y-axis, setting lower and upper boundaries
        for y_bot in np.arange(header["orig_y"], header["end_y"], spacing_y):
            print(f"\ty_bot: {y_bot:.3E}/{header['end_y']:.3E}\t{y:+d}")
            y_top = y_bot + spacing_y

            # Do not create incomplete checkers
            if no_incompletes and (y_top > header["end_y"]):
                continue

            # Create the tapered checker for the given checker defined by bounds
            y_checker = np.arange(y_bot, y_top, header["spacing_y"])
            if "std" in kwargs:
                kwargs["std"] = std_y
            y_window = taper_signal(len(y_checker), **kwargs)

            # Determine the sign of the overall checker, which is set by the
            # alternating sign of each inner checker axis
            checker = x * y

            # Determine where the data falls within this checker's bounds
            checker_indices = np.where(
                (data[:, 0] >= x_left) & (data[:, 0] < x_right) &
                (data[:, 1] >= y_bot) & (data[:, 1] < y_top)
            )
            # For each of the given indices, figure out the resulting overlay
            # Which is a multiplication of the overall sign, and the combination
            # of the x and y tapers within the checker
            for ind in checker_indices[0]:
                try:
                    checker_overlay[ind] = checker * (
                            x_window[np.where(x_checker == data[ind, 0])[0]] *
                            y_window[np.where(y_checker == data[ind, 1])[0]]
                    )
<<<<<<< HEAD
                except ValueError:

=======
                except ValueError as e:
                    print(e)
                    import ipdb;ipdb.set_trace()
>>>>>>> 1e746290

            # Flip the sign of the y-axis checker
            y *= -1
        # Flip the sign of the x-axis checker
        x *= -1

    # Checker in the vertical direction.
    # We pre-set the depth checkers based on "origin" and "spacing" to avoid any
    # conflicts with overlapping tomography files. Anything above "origin" will
    # be positive checker, this should be okay if topography << spacing
    if checker_z:
        print("\nDepth Layers")
        z = 1
        for z_top in np.arange(checker_z["origin"], header["orig_z"], 
                               -1 * checker_z["spacing"]):
            z_bottom = z_top - checker_z["spacing"]
            # Case for values above the origin, include w/ first checker
            if header["end_z"] > checker_z["origin"] and \
                                        z_top == checker_z["origin"]:
                z_top = header["end_z"]

            # Create the tapered checker for the vertical direction,
            # sample it fine so that we naturally interpolate to deal with the 
            # fact that we have chosen an arbitrary origin and so the sampling
            # points may not line up between our model and our checkers
            z_checker = np.arange(z_top, z_bottom, 
                                  max(-1000, -1 * header["spacing_z"])
                                  )
            if "std" in checker_z:
                kwargs["std"] = checker_z["std"] / header["spacing_z"]
            z_window = taper_signal(len(z_checker), **kwargs)

            print(f"\t{z_top:.3E} to {z_bottom:.3E}\t{z:+d}")
            
            # Determine where to apply the checker based on depth values
            checker_indices = np.where(
                (data[:, 2] <= z_top) & (data[:, 2] > z_bottom))
            for ind in checker_indices[0]:
                checker_overlay[ind] *= (z * z_window[np.where(
                                                z_checker == data[ind, 2])[0]])
            z *= -1

        # Case for values below the bottom, fill in the rest same as above
        if z_bottom > header["orig_z"]:
            z *= -1
            checker_indices = np.where(
                (data[:, 2] <= z_bottom) & (data[:, 2] > header["orig_z"]))
            print(f"z_top: {z_bottom:.3E} to {header['orig_z']:.3E}\t{z:+d}")
            for ind in checker_indices[0]:
                checker_overlay[ind] *= (z * z_window[np.where(
                                                z_checker == data[ind, 2])[0]])

    # Generate a quick plot to show a representation of the checkerboard
    if plot_fid is not None:
        print("Plot top down view")
        # Top down view only plots if surface is included
        z_ind = np.where(data[:, 2] ==  data[:, 2].max())[0]
        if z_ind.any():
            z_val = data[:, 2].max()
            plt.scatter(x=data[z_ind, 0], y=data[z_ind, 1],
                        c=checker_overlay[z_ind], s=0.1)
            plt.xlabel("UTM-60 EASTING (m)")
            plt.ylabel("UTM-60 NORTHING (m)")
            plt.title(f"{xyz_fid}\n +/- {perturbation} perturbation\n"
                      f"{taper_signal.__name__} taper\n"
                      f"xy spacing; {spacing_x}m by {spacing_y}m\n"
                      f"z={z_val}")

            # plot coastline if possible
            coastline_fid = "./nz_resf_coast_mod_utm60H_xyz.npy"
            if os.path.exists(coastline_fid):
                coastline = np.load(coastline_fid)
                coastline = coastline[
                        np.where((coastline[:, 0] > header["orig_x"]) &
                                 (coastline[:, 0] < header["end_x"]) & 
                                 (coastline[:, 1] > header["orig_y"]) &
                                 (coastline[:, 1] < header["end_y"])
                                 )[0]]
                plt.scatter(coastline[:, 0], coastline[:, 1], c='k', marker='.',
                            s=1.)
            plt.gca().ticklabel_format(style='sci', axis='both')
            plt.gca().set_aspect(1)
            plt.savefig("{}.png".format(plot_fid), dpi=80)
            plt.close()
        
    # Side on view for checkers with depth
    if checker_z:
        print("Plot side-on view")
        # Determine where the maximum of the first set of checkers occurs
        checker_max = np.where(checker_overlay == checker_overlay.max())[0]
        y_checker_max = data[checker_max, 1].min()
        y_ind = np.where(data[:, 1] == y_checker_max)[0]

        # Plot the side view of a cut where the first maximum row occurs
        plt.scatter(x=data[y_ind, 0], y=data[y_ind, 2],
                    c=checker_overlay[y_ind], s=2)
        plt.xlabel("UTM-60 EASTING(m)")
        plt.ylabel("DEPTH (m)")
        z_space = checker_z["spacing"]
        plt.title(f"{xyz_fid}\n +/- {perturbation} perturbation\n"
                  f"{taper_signal.__name__} taper\n"
                  f"z spacing; {z_space}m"
                  f"y={y_checker_max}")
        plt.gca().ticklabel_format(style='sci', axis='both')
        plt.savefig("{}_depth.png".format(plot_fid), dpi=80)
        plt.close()

    # Apply the peturbations, only to Vp and Vs values, not to rho or Q
    data_out = np.copy(data)
    checker_overlay *= perturbation
    for i, val in enumerate(apply_to):
        idx = apply_dict[val]
        if mode == "apply":
            # Apply the perturbation to the given velocity model values
            offset = data_out[:, idx]
            perturb = checker_overlay * data_out[:, idx]
        elif mode == "extract":
            # Extract the perturbed value of the given velocity model
            offset = zero_values[i]
            perturb = checker_overlay * data_out[:, idx]
        elif mode == "return":
            # Return the amplitude of the perturbation
            offset = zero_values[i]
            perturb = checker_overlay

        data_out[:, idx] = offset + perturb

    return checker_overlay, data_out


def parse_data_to_header(data):
    """
    Make a new header dictionary with adjusted data
    :param data:
    :return:
    """
    x_values = np.unique(data[:, 0])
    y_values = np.unique(data[:, 1])
    z_values = np.unique(data[:, 2])
    parsed_header = {
        "orig_x": x_values.min(), "orig_y": y_values.min(),
        "orig_z": z_values.min(), "end_x": x_values.max(),
        "end_y": y_values.max(), "end_z": z_values.max(),
        "spacing_x": abs(x_values[1] - x_values[0]),
        "spacing_y": abs(y_values[1] - y_values[0]),
        "spacing_z": abs(z_values[1] - z_values[0]),
        "nx": len(x_values), "ny": len(y_values), "nz": len(z_values),
        "vp_min": data[:, 3].min(), "vp_max": data[:, 3].max(),
        "vs_min": data[:, 4].min(), "vs_max": data[:, 4].max(),
        "rho_min": data[:, 5].min(), "rho_max": data[:, 5].max(),
    }
    return parsed_header


def write_xyz(header, data, fid_out):
    """
    Write out a new xyz file with proper header and data
    """
    with open(fid_out, "w") as f:
        # write header
        f.write("{:.1f} {:.1f} {:.1f} {:.1f} {:.1f} {:.1f}\n".format(
            header["orig_x"], header["orig_y"], header["orig_z"],
            header["end_x"], header["end_y"], header["end_z"])
        )
        f.write("{:.1f} {:.1f} {:.1f}\n".format(
            header["spacing_x"], header["spacing_y"], header["spacing_z"])
                )
        f.write("{:d} {:d} {:d}\n".format(
            header["nx"], header["ny"], header["nz"])
        )
        f.write("{:.1f} {:.1f} {:.1f} {:.1f} {:.1f} {:.1f}\n".format(
            header["vp_min"], header["vp_max"], header["vs_min"],
            header["vs_max"], header["rho_min"], header["rho_max"])
        )
        # write data by line
        for line in data:
            x, y, z, vp, vs, rho, qp, qs = line.tolist()
            f.write(
             "{:.1f} {:.1f} {:.1f} {:.1f} {:.1f} {:.1f} {:.1f} {:.1f}\n".format(
                   x, y, z, vp, vs, rho, qp, qs)
            )


if __name__ == "__main__":
    # =========================== Parameter set ================================
    fid_template="tomography_model_{}.xyz"
    taper_signal=signal.gaussian
<<<<<<< HEAD
    spacing_x=47E3
    spacing_y=48E3
=======
    spacing_x = 47E3
    spacing_y = 48E3
>>>>>>> 1e746290
    dict_z = {
        "shallow": {"origin": 3E3, "spacing": 5E3, "std": 500},
        "crust": {"origin": 6E3, "spacing": 10E3, "std": 1000 },
        "mantle": {"origin": 25E3, "spacing": 50E3, "std": 10E3}
    }
    perturbation = 1
    std = 5E3
    apply_to = ["vp", "vs"]
    zero_values = [3000, 1500]
    mode = "return"
    no_incompletes = False
    sections = ["mantle"] #["crust", "shallow", "mantle"]
    inverts = [False, True, [
    # =========================== Parameter set ================================

    # Create checkers with varying levels of perturbation
    for section in sections:
        print(f"section = {section}")
        fid = fid_template.format(section)

        # Save the outputs with a new tag
        tag = "_checker"
        fid_parts = os.path.splitext(fid)
        fid_out = f"{fid_parts[0]}{tag}{fid_parts[-1]}"

        # Set the Z-axis checkering based on section
        checker_z = dict_z[section]

        # Create the checkerboard data
        if section == "mantle":
            spacing_x = 48E3
            spacing_y = 48E3

        overlay, checkerboard_data = checkerboardiphy(
            xyz_fid=fid,  plot_fid=fid_out, spacing_x=spacing_x,
            spacing_y=spacing_y, checker_z=checker_z, zero_values=zero_values,
            apply_to=apply_to, perturbation=perturbation, 
            taper_signal=taper_signal, no_incompletes=no_incompletes, mode=mode, 
            std=std
        )
        checkerboard_header = parse_data_to_header(checkerboard_data)

        # Save the new data to a numpy array for easy i/o
        np.save(fid_out, checkerboard_data)

        # Write the new data to a new xyz file
        write_xyz(header=checkerboard_header, data=checkerboard_data,
                  fid_out=fid_out)<|MERGE_RESOLUTION|>--- conflicted
+++ resolved
@@ -189,14 +189,9 @@
                             x_window[np.where(x_checker == data[ind, 0])[0]] *
                             y_window[np.where(y_checker == data[ind, 1])[0]]
                     )
-<<<<<<< HEAD
-                except ValueError:
-
-=======
                 except ValueError as e:
                     print(e)
                     import ipdb;ipdb.set_trace()
->>>>>>> 1e746290
 
             # Flip the sign of the y-axis checker
             y *= -1
@@ -384,13 +379,8 @@
     # =========================== Parameter set ================================
     fid_template="tomography_model_{}.xyz"
     taper_signal=signal.gaussian
-<<<<<<< HEAD
-    spacing_x=47E3
-    spacing_y=48E3
-=======
     spacing_x = 47E3
     spacing_y = 48E3
->>>>>>> 1e746290
     dict_z = {
         "shallow": {"origin": 3E3, "spacing": 5E3, "std": 500},
         "crust": {"origin": 6E3, "spacing": 10E3, "std": 1000 },
